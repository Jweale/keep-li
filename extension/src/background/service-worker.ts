--- conflicted
+++ resolved
@@ -11,18 +11,8 @@
 } from "@keep-li/shared";
 
 import { config } from "../config";
-<<<<<<< HEAD
 import { initBrowserSentry } from "../telemetry/init-browser";
 import { createLogger } from "../telemetry/logger";
-=======
-import {
-  initTelemetry,
-  recordAiTelemetry,
-  recordErrorTelemetry,
-  recordInstallTelemetry,
-  recordSaveTelemetry
-} from "./telemetry";
->>>>>>> 73c508ab
 
 const STORAGE_CONTEXT = { environment: config.environment } as const;
 const SAVED_POSTS_KEY = savedPostsStorageKey(STORAGE_CONTEXT);
@@ -143,15 +133,10 @@
           sendResponse(response);
         })
         .catch((error) => {
-<<<<<<< HEAD
           logger.error("save.failed", {
             error: toErrorMetadata(error)
           });
           captureException(error, "handleSaveToSheet");
-=======
-          console.error("Failed to save", error);
-          recordErrorTelemetry("save.unhandled", "error");
->>>>>>> 73c508ab
           sendResponse({
             ok: false,
             error: error instanceof Error ? error.message : String(error)
