import { useCallback, useEffect, useMemo, useRef, useState } from "react";
import { DEFAULT_STATUS, STATUSES, SummarizeOutput, storageKey, type SavedPost } from "@keep-li/shared";
import { z } from "zod";
import { AlertTriangle, Archive, Inbox, Lightbulb, Sheet, Sparkles, type LucideIcon } from "lucide-react";

import { config } from "../config";
import { createLogger } from "../telemetry/logger";
import { resolveAsset } from "@/lib/assets";
import { Button } from "@/components/ui/button";
import { Input } from "@/components/ui/input";
import { Textarea } from "@/components/ui/textarea";
import { Label } from "@/components/ui/label";
import { Card, CardContent, CardDescription, CardHeader, CardTitle } from "@/components/ui/card";
import { cn } from "@/lib/utils";

const statusValues = STATUSES;

const formSchema = z.object({
  url: z
    .string({ required_error: "URL is required" })
    .url("Enter a valid URL"),
  post_content: z
    .string({ required_error: "Post content is required" })
    .min(1, "Post content is required"),
  notes: z.string().optional(),
  status: z.enum(statusValues),
  aiEnabled: z.boolean()
});

type AuthorFields = {
  authorName: string | null;
  authorHeadline: string | null;
  authorCompany: string | null;
  authorUrl: string | null;
};

type FormState = z.infer<typeof formSchema> & {
  highlight?: string;
  aiResult?: SummarizeOutput | null;
} &
  AuthorFields;

type FieldErrorKey = "post_content" | "url" | "notes" | "status";
type MessageAction = "open-sheet" | "retry" | "reconnect" | "save-anyway";
type Message = { variant: "success" | "error" | "warning"; text: string; actions?: MessageAction[] };

type SaveSuccessResponse = {
  ok: true;
  ai: {
    status: "disabled" | "success" | "timeout" | "quota" | "error";
    result: SummarizeOutput | null;
    quota?: { limit: number; remaining: number; count: number } | null;
  };
  notices: Array<{ level: "info" | "warning"; message: string }>;
};

const defaultState: FormState = {
  url: "",
  post_content: "",
  notes: "",
  status: DEFAULT_STATUS,
  aiEnabled: true,
  highlight: undefined,
  aiResult: null,
  authorName: null,
  authorHeadline: null,
  authorCompany: null,
  authorUrl: null
};

const fieldErrorKeys = ["post_content", "url", "notes", "status"] as const;
const LAST_STATUS_KEY = storageKey("LAST_STATUS", { environment: config.environment });
const SHEET_ID_KEY = storageKey("SHEET_ID", { environment: config.environment });
const AI_ENABLED_KEY = storageKey("AI_ENABLED", { environment: config.environment });
const logger = createLogger({ component: "popup", environment: config.environment });

const toErrorMetadata = (error: unknown) => ({
  message: error instanceof Error ? error.message : String(error),
  stack: error instanceof Error ? error.stack : undefined
});

type PendingMetadata = Partial<
  Pick<FormState, "url" | "post_content" | "authorName" | "authorHeadline" | "authorCompany" | "authorUrl">
>;

function isFieldErrorKey(key: keyof FormState): key is FieldErrorKey {
  return (fieldErrorKeys as readonly string[]).includes(key as string);
}

function isStatus(value: unknown): value is FormState["status"] {
  return statusValues.includes(value as FormState["status"]);
}

function sanitiseMetadataValue(value?: string | null): string | null {
  if (!value) {
    return null;
  }
  const trimmed = value.trim();
  return trimmed.length > 0 ? trimmed : null;
}

export default function App() {
  const [state, setState] = useState<FormState>(defaultState);
  const [errors, setErrors] = useState<Partial<Record<FieldErrorKey, string>>>({});
  const [saving, setSaving] = useState(false);
  const [message, setMessage] = useState<Message | null>(null);
  const [sheetId, setSheetId] = useState<string | null>(null);
  const [duplicatePost, setDuplicatePost] = useState<SavedPost | null>(null);
  const [showDuplicateConfirm, setShowDuplicateConfirm] = useState(false);
  const [metadataWarning, setMetadataWarning] = useState<string | null>(null);
  const postContentInputRef = useRef<HTMLTextAreaElement>(null);
  const containerRef = useRef<HTMLDivElement>(null);
  const lastForceRef = useRef(false);
  const isMountedRef = useRef(true);
  const duplicateConfirmButtonRef = useRef<HTMLButtonElement>(null);

  useEffect(() => {
    const frame = requestAnimationFrame(() => {
      postContentInputRef.current?.focus({ preventScroll: true });
    });
    return () => cancelAnimationFrame(frame);
  }, []);

  useEffect(() => {
    return () => {
      isMountedRef.current = false;
    };
  }, []);

  const refreshCaptureContext = useCallback(async (options?: { tabId?: number }) => {
    let storedStatus: FormState["status"] | undefined;
    let storedSheetId: string | null = null;
    let storedAiEnabled: boolean | undefined;

    try {
      const stored = await chrome.storage.local.get([LAST_STATUS_KEY, SHEET_ID_KEY, AI_ENABLED_KEY]);
      const candidateStatus = stored[LAST_STATUS_KEY];
      if (isStatus(candidateStatus)) {
        storedStatus = candidateStatus;
      }
      const candidateSheet = stored[SHEET_ID_KEY];
      if (typeof candidateSheet === "string") {
        storedSheetId = candidateSheet;
      }
      const candidateAiEnabled = stored[AI_ENABLED_KEY];
      if (typeof candidateAiEnabled === "boolean") {
        storedAiEnabled = candidateAiEnabled;
      }
    } catch (error) {
      console.warn("Storage retrieval failed", error);
    }

    try {
      let tab: chrome.tabs.Tab | null = null;

      if (typeof options?.tabId === "number") {
        try {
          tab = await chrome.tabs.get(options.tabId);
        } catch (error) {
          logger.warn("popup.tab_lookup_failed", {
            error: toErrorMetadata(error),
            tabId: options.tabId
          });
        }
      }

      if (!tab) {
        const [activeTab] = await chrome.tabs.query({ active: true, currentWindow: true });
        tab = activeTab ?? null;
      }

      const tabId = tab?.id;
      const tabUrl = tab?.url ?? "";
      const tabTitle = tab?.title ?? "";

      let metadata: PendingMetadata | null = null;
      if (typeof tabId === "number") {
        try {
          const response = await chrome.runtime.sendMessage({
            type: "consume-capture-metadata",
            tabId
          });
          if (response?.metadata) {
            metadata = response.metadata as PendingMetadata;
          }
        } catch (error) {
          logger.warn("popup.metadata_retrieval_failed", {
            error: toErrorMetadata(error),
            tabId
          });
        }
      }

      let selection = "";
      if (
        typeof tabId === "number" &&
        tabUrl &&
        !tabUrl.startsWith("chrome://") &&
        !tabUrl.startsWith("chrome-extension://")
      ) {
        try {
          const results = await chrome.scripting.executeScript({
            target: { tabId },
            func: () => window.getSelection()?.toString() ?? ""
          });
          selection = results.map((result) => result.result).join(" ");
        } catch (error) {
          logger.warn("popup.selection_retrieval_failed", {
            error: toErrorMetadata(error),
            tabId
          });
        }
      }

<<<<<<< HEAD
      let storedStatus: FormState["status"] | undefined;
      let storedSheetId: string | null = null;
      let storedAiEnabled: boolean | undefined;
      try {
        const stored = await chrome.storage.local.get([LAST_STATUS_KEY, SHEET_ID_KEY, AI_ENABLED_KEY]);
        const candidateStatus = stored[LAST_STATUS_KEY];
        if (isStatus(candidateStatus)) {
          storedStatus = candidateStatus;
        }
        const candidateSheet = stored[SHEET_ID_KEY];
        if (typeof candidateSheet === "string") {
          storedSheetId = candidateSheet;
        }
        const candidateAiEnabled = stored[AI_ENABLED_KEY];
        if (typeof candidateAiEnabled === "boolean") {
          storedAiEnabled = candidateAiEnabled;
        }
      } catch (error) {
        logger.warn("popup.storage_retrieval_failed", {
          error: toErrorMetadata(error)
        });
      }

=======
>>>>>>> 73c508ab
      if (!isMountedRef.current) {
        return;
      }

      const trimmedSelection = selection.trim();
      const resolvedUrl = metadata?.url && metadata.url.length > 0 ? metadata.url : tabUrl;
      const resolvedPostContent =
        metadata?.post_content && metadata.post_content.length > 0 ? metadata.post_content : tabTitle;
      const sanitizedAuthorName = sanitiseMetadataValue(metadata?.authorName);
      const sanitizedAuthorHeadline = sanitiseMetadataValue(metadata?.authorHeadline);
      const sanitizedAuthorCompany = sanitiseMetadataValue(metadata?.authorCompany);
      const sanitizedAuthorUrl = sanitiseMetadataValue(metadata?.authorUrl);

      setState((prev) => ({
        ...prev,
        url: resolvedUrl,
        post_content: resolvedPostContent,
        highlight: trimmedSelection ? trimmedSelection : undefined,
        status: storedStatus ?? prev.status,
        authorName: sanitizedAuthorName,
        authorHeadline: sanitizedAuthorHeadline,
        authorCompany: sanitizedAuthorCompany,
        authorUrl: sanitizedAuthorUrl,
        aiEnabled: storedAiEnabled ?? prev.aiEnabled
      }));

      setSheetId(storedSheetId);

      let warning: string | null = null;
      if (!metadata) {
        warning =
          "We couldn't automatically capture LinkedIn post details. Double-check the post is fully visible, or fill the fields manually.";
      } else {
        const missingContent = !metadata.post_content || metadata.post_content.trim().length === 0;
        const missingAuthor =
          !sanitizedAuthorName && !sanitizedAuthorHeadline && !sanitizedAuthorCompany && !sanitizedAuthorUrl;
        if (missingContent || missingAuthor) {
          warning =
            "Some post details couldn't be captured automatically. Please review the content before saving.";
        }
      }

      setMetadataWarning(warning);
    } catch (error) {
      if (!isMountedRef.current) {
        return;
      }
<<<<<<< HEAD
      logger.error("popup.capture_bootstrap_failed", {
        error: toErrorMetadata(error)
      });
=======
      setState((prev) => ({
        ...prev,
        status: storedStatus ?? prev.status,
        aiEnabled: storedAiEnabled ?? prev.aiEnabled
      }));
      setSheetId(storedSheetId);
      console.error("Capture bootstrap failed", error);
>>>>>>> 73c508ab
    }
  }, []);

  useEffect(() => {
    void refreshCaptureContext();
  }, [refreshCaptureContext]);

  useEffect(() => {
    const listener = (message: unknown) => {
      if (message && typeof message === "object" && (message as { type?: string }).type === "capture-metadata-updated") {
        const tabId = typeof (message as { tabId?: number }).tabId === "number" ? (message as { tabId?: number }).tabId : undefined;
        void refreshCaptureContext({ tabId });
      }
    };

    chrome.runtime.onMessage.addListener(listener);
    return () => {
      chrome.runtime.onMessage.removeListener(listener);
    };
  }, [refreshCaptureContext]);

  useEffect(() => {
    if (!duplicatePost) {
      setShowDuplicateConfirm(false);
    }
  }, [duplicatePost]);

  useEffect(() => {
    if (showDuplicateConfirm) {
      duplicateConfirmButtonRef.current?.focus();
    }
  }, [showDuplicateConfirm]);

  const withState = <T extends keyof FormState>(key: T) => (value: FormState[T]) => {
    setState((prev) => ({ ...prev, [key]: value }));
    if (isFieldErrorKey(key)) {
      setErrors((prev) => {
        if (!prev[key]) {
          return prev;
        }
        const next = { ...prev };
        delete next[key];
        return next;
      });
    }
    setMessage(null);
    setDuplicatePost(null);
  };

  const persistStatus = async (value: FormState["status"]) => {
    try {
      await chrome.storage.local.set({ [LAST_STATUS_KEY]: value });
    } catch (error) {
      logger.warn("popup.status_persistence_failed", {
        error: toErrorMetadata(error)
      });
    }
  };

  const persistAiEnabled = async (value: boolean) => {
    try {
      await chrome.storage.local.set({ [AI_ENABLED_KEY]: value });
    } catch (error) {
      logger.warn("popup.ai_toggle_persistence_failed", {
        error: toErrorMetadata(error)
      });
    }
  };

  const handleStatusChange = (value: string) => {
    if (!isStatus(value)) {
      return;
    }
    withState("status")(value);
    void persistStatus(value);
  };

  const handleAiToggle = (value: boolean) => {
    withState("aiEnabled")(value);
    if (!value) {
      setState((prev) => ({ ...prev, aiResult: null }));
    }
    void persistAiEnabled(value);
  };

  const handleSubmit = async (options?: { force?: boolean }) => {
    const force = options?.force ?? false;
    lastForceRef.current = force;
    setSaving(true);
    setMessage(null);
    setErrors({});
    setDuplicatePost(null);
    const validation = formSchema.safeParse(state);
    if (!validation.success) {
      const { fieldErrors } = validation.error.flatten();
      const nextErrors: Partial<Record<FieldErrorKey, string>> = {};
      for (const key of fieldErrorKeys) {
        const errorMessage = fieldErrors[key]?.[0];
        if (errorMessage) {
          nextErrors[key] = errorMessage;
        }
      }
      setErrors(nextErrors);
      setMessage({ variant: "error", text: "Please fix the errors below." });
      setSaving(false);
      return;
    }
    try {
      const payload = {
        ...validation.data,
        highlight: state.highlight,
        aiResult: state.aiResult,
        force,
        authorName: state.authorName ?? null,
        authorHeadline: state.authorHeadline ?? null,
        authorCompany: state.authorCompany ?? null,
        authorUrl: state.authorUrl ?? null
      };

      const serviceResponse = await new Promise<SaveSuccessResponse>((resolve, reject) => {
        chrome.runtime.sendMessage(
          {
            type: "save-to-sheet",
            payload
          },
          (response) => {
            const err = chrome.runtime.lastError;
            if (err) {
              reject(err);
              return;
            }
            if (response?.ok) {
              resolve(response as SaveSuccessResponse);
            } else {
              reject(response ?? new Error("Unknown error"));
            }
          }
        );
      });

      if (serviceResponse.ai.status === "success" && serviceResponse.ai.result) {
        setState((prev) => ({ ...prev, aiResult: serviceResponse.ai.result }));
      } else if (serviceResponse.ai.status !== "disabled") {
        setState((prev) => ({ ...prev, aiResult: null }));
      }

      const warningNotice = serviceResponse.notices.find((notice) => notice.level === "warning");
      const baseText = "Saved to Google Sheet.";
      const messageText = warningNotice ? `${baseText} ${warningNotice.message}` : baseText;
      const messageVariant: Message["variant"] = warningNotice ? "warning" : "success";

      setMessage({
        variant: messageVariant,
        text: messageText,
        actions: sheetId ? ["open-sheet"] : undefined
      });
    } catch (error) {
      logger.error("popup.save_failed", {
        error: toErrorMetadata(error)
      });
      if (error && typeof error === "object" && "error" in (error as Record<string, unknown>)) {
        const payloadError = (error as { error?: string; duplicate?: SavedPost }).error;
        const duplicate = (error as { duplicate?: SavedPost }).duplicate;
        if (payloadError === "duplicate" && duplicate) {
          setDuplicatePost(duplicate);
          setMessage({
            variant: "warning",
            text: "This post has already been saved.",
            actions: sheetId ? ["save-anyway", "open-sheet"] : ["save-anyway"]
          });
          setSaving(false);
          return;
        }
        if (payloadError === "missing_sheet_id") {
          setMessage({
            variant: "error",
            text: "Google Sheet ID is missing. Add it via onboarding before saving again."
          });
          setSaving(false);
          return;
        }
        if (payloadError === "network_error") {
          setMessage({
            variant: "error",
            text: "Network error occurred. Check your connection and retry.",
            actions: ["retry"]
          });
          setSaving(false);
          return;
        }
        if (payloadError && payloadError.includes("unauthorized")) {
          setMessage({
            variant: "error",
            text: "Google authorization expired. Reconnect to continue.",
            actions: ["reconnect"]
          });
          setSaving(false);
          return;
        }
        if (payloadError && payloadError.startsWith("sheets_append_failed")) {
          setMessage({
            variant: "error",
            text: "Sheets API rejected the request. Open the sheet to verify headers and retry.",
            actions: sheetId ? ["open-sheet", "retry"] : ["retry"]
          });
          setSaving(false);
          return;
        }
      }
      setMessage({
        variant: "error",
        text: "Save failed. Please try again.",
        actions: ["retry"]
      });
    } finally {
      setSaving(false);
    }
  };

  const handleReconnect = async () => {
    setMessage(null);
    try {
      setSaving(true);
      const result = await chrome.identity.getAuthToken({ interactive: true });
      const token = typeof result === "string" ? result : result?.token;
      if (!token) {
        throw new Error("empty_token");
      }
      await handleSubmit({ force: lastForceRef.current });
    } catch (error) {
      logger.error("popup.reconnect_failed", {
        error: toErrorMetadata(error)
      });
      setMessage({
        variant: "error",
        text: "Reconnect failed. Please try again.",
        actions: ["reconnect"]
      });
    } finally {
      setSaving(false);
    }
  };

  const handleOpenSheet = async () => {
    if (!sheetId) {
      return;
    }
    const url = `https://docs.google.com/spreadsheets/d/${sheetId}`;
    try {
      await chrome.tabs.create({ url });
    } catch (error) {
      logger.warn("popup.open_sheet_failed", {
        error: toErrorMetadata(error),
        sheetId
      });
    }
  };

  const handleMessageAction = (action: MessageAction) => {
    switch (action) {
      case "open-sheet":
        void handleOpenSheet();
        break;
      case "retry":
        void handleSubmit({ force: lastForceRef.current });
        break;
      case "reconnect":
        void handleReconnect();
        break;
      case "save-anyway":
        setShowDuplicateConfirm(true);
        break;
      default:
        break;
    }
  };

  const handleDuplicateConfirm = () => {
    setShowDuplicateConfirm(false);
    void handleSubmit({ force: true });
  };

  const handleDuplicateCancel = () => {
    setShowDuplicateConfirm(false);
  };

  useEffect(() => {
    const handleKeyDown = (event: KeyboardEvent) => {
      if (event.repeat) {
        return;
      }
      if ((event.metaKey || event.ctrlKey) && event.key === "Enter") {
        event.preventDefault();
        if (showDuplicateConfirm) {
          handleDuplicateConfirm();
          return;
        }
        if (!saving) {
          void handleSubmit();
        }
      }

      if (event.key === "Escape" && showDuplicateConfirm) {
        event.preventDefault();
        handleDuplicateCancel();
      }
    };

    window.addEventListener("keydown", handleKeyDown);
    return () => {
      window.removeEventListener("keydown", handleKeyDown);
    };
  }, [handleDuplicateCancel, handleDuplicateConfirm, handleSubmit, saving, showDuplicateConfirm]);

  const actionLabel = (action: MessageAction) => {
    switch (action) {
      case "open-sheet":
        return "Open Sheet";
      case "retry":
        return "Retry";
      case "reconnect":
        return "Reconnect";
      case "save-anyway":
        return "Save anyway";
      default:
        return action;
    }
  };

  const hasAuthorDetails = Boolean(
    state.authorName || state.authorHeadline || state.authorCompany || state.authorUrl
  );

  const logoIconUrl = useMemo(() => resolveAsset("branding/keep-li_logo_icon.png"), []);
  const statusOptions: Array<{
    value: FormState["status"];
    label: string;
    icon: LucideIcon;
    indicatorClass: string;
    optionBg: string;
    optionColor: string;
  }> = [
    {
      value: "inbox",
      label: "Inbox",
      icon: Inbox,
      indicatorClass: "border-blue-200 bg-blue-50 text-blue-600",
      optionBg: "#DBEAFE",
      optionColor: "#1D4ED8"
    },
    {
      value: "to_use",
      label: "To use",
      icon: Lightbulb,
      indicatorClass: "border-emerald-200 bg-emerald-50 text-emerald-600",
      optionBg: "#D1FAE5",
      optionColor: "#047857"
    },
    {
      value: "archived",
      label: "Archived",
      icon: Archive,
      indicatorClass: "border-slate-200 bg-slate-100 text-slate-600",
      optionBg: "#E2E8F0",
      optionColor: "#475569"
    }
  ];

  const selectedStatusOption = statusOptions.find((option) => option.value === state.status);

  return (
    <div className="relative flex min-h-screen bg-gradient-to-br from-[#F2E7DC] via-[#f6f2eb] to-white text-text" style={{ width: '100vw', marginLeft: '-1rem', marginRight: '-1rem' }}>
      <div
        ref={containerRef}
        role="dialog"
        aria-modal="true"
        aria-labelledby="keep-li-panel-title"
        className="relative z-10 flex w-full flex-col gap-5 px-8 py-6"
      >
        <header className="flex items-center gap-4 rounded-3xl border border-white/60 bg-white/70 px-5 py-4 shadow-brand backdrop-blur">
          <img src={logoIconUrl} alt="Keep-li icon" className="h-12 w-12 flex-shrink-0 rounded-xl border border-primary/20 shadow-sm" />
          <div className="flex flex-col">
            <span className="font-heading text-lg font-semibold text-text">Capture to Keep-li</span>
            <span className="text-xs text-text/70">Two clicks. Instant insights. Effortless capture.</span>
          </div>
        </header>

        {metadataWarning && (
          <div className="glass-card border-amber-200/80 bg-amber-50/80 p-4 text-xs text-amber-900">
            {metadataWarning}
          </div>
        )}

        <Card className="p-6">
          <CardHeader>
            <CardTitle id="keep-li-panel-title">Save this LinkedIn inspiration</CardTitle>
            <CardDescription>
              Keep everything structured, searchable, and AI-tagged in your Google Sheet.
            </CardDescription>
          </CardHeader>
          <CardContent className="gap-5 text-sm">
            <div className="space-y-2">
              <Label className="flex items-center justify-between">
                <span>Post URL</span>
                {state.url && (
                  <a
                    className="inline-flex items-center gap-1 text-xs font-semibold text-primary hover:text-accent-teal"
                    href={state.url}
                    target="_blank"
                    rel="noopener noreferrer"
                  >
                    <Sheet className="h-3.5 w-3.5" /> Open
                  </a>
                )}
              </Label>
              <Input value={state.url ?? ""} readOnly aria-invalid={Boolean(errors.url)} />
              {errors.url && <p className="text-xs text-red-500">{errors.url}</p>}
            </div>

            <div className="space-y-2">
              <Label htmlFor="post-content">Post content</Label>
              <Textarea
                id="post-content"
                ref={postContentInputRef}
                value={state.post_content ?? ""}
                onChange={(event) => withState("post_content")(event.target.value)}
                aria-invalid={Boolean(errors.post_content)}
              />
              {errors.post_content && <p className="text-xs text-red-500">{errors.post_content}</p>}
            </div>

            {hasAuthorDetails && (
              <div className="rounded-2xl border border-accent-aqua/60 bg-white/70 px-4 py-3 shadow-inner">
                <p className="text-xs font-semibold uppercase tracking-wide text-primary/80">Author</p>
                <div className="mt-1 flex flex-col gap-1 text-sm">
                  {state.authorName && <p className="font-heading text-base font-semibold text-text">{state.authorName}</p>}
                  {state.authorHeadline && <p className="text-text/70">{state.authorHeadline}</p>}
                  {state.authorCompany && <p className="text-xs text-text/60">{state.authorCompany}</p>}
                  {state.authorUrl && (
                    <a
                      className="inline-flex w-fit items-center gap-1 text-xs font-semibold text-primary hover:text-accent-teal"
                      href={state.authorUrl}
                      target="_blank"
                      rel="noopener noreferrer"
                    >
                      View profile
                    </a>
                  )}
                </div>
              </div>
            )}

            {state.highlight && (
              <div className="space-y-2">
                <Label>Highlight</Label>
                <Textarea value={state.highlight} readOnly className="min-h-[96px] bg-accent-aqua/30" />
              </div>
            )}

            <div className="space-y-2">
              <Label htmlFor="notes">Notes</Label>
              <Textarea
                id="notes"
                value={state.notes}
                onChange={(event) => withState("notes")(event.target.value)}
                aria-invalid={Boolean(errors.notes)}
              />
              {errors.notes && <p className="text-xs text-red-500">{errors.notes}</p>}
            </div>

            <div className="flex items-center justify-between rounded-2xl border border-accent-aqua/60 bg-white/70 px-4 py-3 shadow-inner">
              <div className="flex flex-col">
                <span className="text-sm font-semibold text-text">Add AI summary &amp; tags</span>
                <span className="text-xs text-text/60">Create ready-to-use insights automatically.</span>
              </div>
              <button
                type="button"
                className={cn(
                  "relative inline-flex h-6 w-12 items-center rounded-full border border-accent-aqua/80 bg-white shadow-inner transition",
                  state.aiEnabled ? "bg-primary/90" : "bg-white"
                )}
                onClick={() => handleAiToggle(!state.aiEnabled)}
                aria-pressed={state.aiEnabled}
              >
                <span
                  className={cn(
                    "block h-5 w-5 rounded-full bg-white shadow transition-transform",
                    state.aiEnabled ? "translate-x-[22px]" : "translate-x-[2px]"
                  )}
                />
              </button>
            </div>

            <div className="space-y-2">
              <Label htmlFor="status">Status</Label>
              <div className="relative">
                {selectedStatusOption && (
                  <span
                    className={cn(
                      "pointer-events-none absolute left-4 top-1/2 flex h-7 w-7 -translate-y-1/2 items-center justify-center rounded-full border text-sm",
                      selectedStatusOption.indicatorClass
                    )}
                  >
                    <selectedStatusOption.icon className="h-3.5 w-3.5" />
                  </span>
                )}
                <select
                  id="status"
                  value={state.status}
                  onChange={(event) => handleStatusChange(event.target.value)}
                  aria-invalid={Boolean(errors.status)}
                  className="h-11 w-full appearance-none rounded-xl border border-accent-aqua/80 bg-white/80 pl-14 pr-10 text-sm font-medium text-text shadow-sm focus:border-primary focus:outline-none focus:ring-2 focus:ring-primary/20"
                >
                  {statusOptions.map((option) => (
                    <option
                      key={option.value}
                      value={option.value}
                      style={{ backgroundColor: option.optionBg, color: option.optionColor }}
                    >
                      {option.label}
                    </option>
                  ))}
                </select>
                <span className="pointer-events-none absolute inset-y-0 right-4 flex items-center text-text/50">▾</span>
              </div>
              {errors.status && <p className="text-xs text-red-500">{errors.status}</p>}
            </div>

            <Button className="w-full" size="lg" onClick={() => handleSubmit()} disabled={saving}>
              {saving ? "Saving…" : "Save to sheet"}
            </Button>

            {duplicatePost && (
              <div className="rounded-2xl border border-amber-300 bg-amber-50/80 p-4 text-xs text-amber-900">
                <p className="font-semibold">Already saved</p>
                <p className="mt-1 break-words text-amber-900/80">
                  Saved on {new Date(duplicatePost.savedAt).toLocaleString()} with status “{duplicatePost.status}”.
                </p>
              </div>
            )}

            {message && (
              <div
                className={cn(
                  "rounded-2xl border px-4 py-3 text-xs shadow-sm",
                  message.variant === "success"
                    ? "border-emerald-400/70 bg-emerald-50 text-emerald-900"
                    : message.variant === "warning"
                      ? "border-amber-400/70 bg-amber-50 text-amber-900"
                      : "border-red-400/70 bg-red-50 text-red-900"
                )}
              >
                <div className="flex items-start gap-2">
                  <Sparkles className="mt-[2px] h-4 w-4" />
                  <div className="flex flex-1 flex-col gap-2">
                    <span>{message.text}</span>
                    {message.actions && message.actions.length > 0 && (
                      <div className="flex flex-wrap gap-2">
                        {message.actions.map((action) => (
                          <Button
                            key={action}
                            variant="ghost"
                            size="sm"
                            className="h-7 rounded-full border border-current px-3 text-xs font-semibold"
                            onClick={() => handleMessageAction(action)}
                          >
                            {actionLabel(action)}
                          </Button>
                        ))}
                      </div>
                    )}
                  </div>
                </div>
              </div>
            )}
          </CardContent>
        </Card>
      </div>

      {showDuplicateConfirm && (
        <div className="fixed inset-0 z-50 flex items-center justify-center bg-black/40 px-6">
          <div
            role="alertdialog"
            aria-modal="true"
            aria-labelledby="duplicate-confirm-title"
            aria-describedby="duplicate-confirm-description"
            className="w-full max-w-sm rounded-2xl border border-amber-200 bg-white px-6 py-5 text-sm shadow-2xl"
          >
            <div className="flex items-start gap-3">
              <span className="flex h-11 w-11 items-center justify-center rounded-full border border-amber-200 bg-amber-50">
                <AlertTriangle className="h-5 w-5 text-amber-600" />
              </span>
              <div className="flex-1">
                <p id="duplicate-confirm-title" className="font-semibold text-text">
                  Replace existing save?
                </p>
                <p id="duplicate-confirm-description" className="mt-1 text-xs text-text/70">
                  {duplicatePost
                    ? `Saved on ${new Date(duplicatePost.savedAt).toLocaleString()} with status “${duplicatePost.status}”.`
                    : "This post has already been saved."}
                </p>
                <p className="mt-3 text-xs text-text/60">
                  Saving again will update the sheet row with the new status, notes, and AI details.
                </p>
              </div>
            </div>
            <div className="mt-5 flex flex-wrap justify-end gap-2">
              <Button variant="outline" size="sm" onClick={handleDuplicateCancel}>
                Cancel
              </Button>
              <Button ref={duplicateConfirmButtonRef} size="sm" onClick={handleDuplicateConfirm}>
                Save anyway
              </Button>
            </div>
          </div>
        </div>
      )}

      <div className="pointer-events-none absolute inset-0 -z-10 bg-[radial-gradient(circle_at_top,_rgba(2,115,115,0.18),_transparent_55%)]" />
      <div className="pointer-events-none absolute inset-y-0 right-6 -z-10 h-56 w-56 rounded-full bg-primary/10 blur-3xl" />
    </div>
  );
}<|MERGE_RESOLUTION|>--- conflicted
+++ resolved
@@ -212,7 +212,6 @@
         }
       }
 
-<<<<<<< HEAD
       let storedStatus: FormState["status"] | undefined;
       let storedSheetId: string | null = null;
       let storedAiEnabled: boolean | undefined;
@@ -236,8 +235,6 @@
         });
       }
 
-=======
->>>>>>> 73c508ab
       if (!isMountedRef.current) {
         return;
       }
@@ -285,19 +282,9 @@
       if (!isMountedRef.current) {
         return;
       }
-<<<<<<< HEAD
       logger.error("popup.capture_bootstrap_failed", {
         error: toErrorMetadata(error)
       });
-=======
-      setState((prev) => ({
-        ...prev,
-        status: storedStatus ?? prev.status,
-        aiEnabled: storedAiEnabled ?? prev.aiEnabled
-      }));
-      setSheetId(storedSheetId);
-      console.error("Capture bootstrap failed", error);
->>>>>>> 73c508ab
     }
   }, []);
 
