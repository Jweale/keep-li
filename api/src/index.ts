import { Hono } from "hono";
import { env } from "hono/adapter";
import { HTTPException } from "hono/http-exception";
import { cors } from "hono/cors";
import { Toucan } from "toucan-js";
import { createLogger } from "./utils/logger";
import { summarizeRoute } from "./routes/summarize";
import { usageRoute } from "./routes/usage";
import { flagsRoute } from "./routes/flags";
import { telemetryRoute } from "./routes/telemetry";
<<<<<<< HEAD
import { createWorkerConfig, type AppEnv, type WorkerRuntimeConfig } from "./config";
=======
import { createWorkerConfig, type AppEnv } from "./config";
>>>>>>> 73c508ab

const app = new Hono<AppEnv>();

app.use("*", cors({
  origin(origin: string | undefined) {
    if (!origin) {
      return "*";
    }
    if (origin.startsWith("chrome-extension://")) {
      return origin;
    }
    if (origin.startsWith("http://localhost") || origin.startsWith("https://localhost")) {
      return origin;
    }
    return "";
  },
  allowMethods: ["GET", "POST", "OPTIONS"],
  allowHeaders: ["Content-Type", "Authorization"],
}));

app.use("*", async (c, next) => {
  const workerEnv = env(c);
  const requestId = c.req.header("cf-ray") ?? crypto.randomUUID?.() ?? `${Date.now()}-${Math.random()}`;
  const baseLogger = createLogger({
    requestId,
    path: c.req.path,
    method: c.req.method
  });

  c.set("logger", baseLogger);

  let config: WorkerRuntimeConfig;
  try {
    config = createWorkerConfig(workerEnv);
  } catch (error) {
    baseLogger.error("config.load_failed", {
      error: error instanceof Error ? error.message : String(error)
    });
    throw error;
  }

  const logger = baseLogger.child({
    environment: config.environment
  });

  c.set("config", config);
  c.set("logger", logger);

  const sentry = config.telemetry.sentryDsn
    ? new Toucan({
        dsn: config.telemetry.sentryDsn,
        context: c.executionCtx,
        request: c.req.raw,
        environment: config.environment,
        release: config.telemetry.release
      })
    : null;

  if (sentry) {
    sentry.setTag("runtime", "worker");
    sentry.setTag("cf-ray", requestId);
  }

  c.set("sentry", sentry ?? undefined);
  c.set("logger", logger);

  logger.info("request.received", {
    userAgent: c.req.header("user-agent") ?? null
  });

  try {
    await next();
    logger.info("request.completed", { status: c.res.status });
  } catch (error) {
    logger.error("request.failed", {
      error: error instanceof Error ? error.message : String(error),
      stack: error instanceof Error ? error.stack : undefined
    });
    throw error;
  }
});

app.route("/v1/summarize", summarizeRoute);
app.route("/v1/usage", usageRoute);
app.route("/v1/flags", flagsRoute);
app.route("/v1/telemetry", telemetryRoute);

app.get("/health", (c) => c.json({ status: "ok", version: env(c).API_VERSION ?? "dev" }));

app.onError((error, c) => {
  const sentry = c.get("sentry");
  const logger = c.get("logger");
  if (sentry && (!(error instanceof HTTPException) || error.status >= 500)) {
    sentry.captureException(error);
  }

  if (error instanceof HTTPException) {
    logger?.warn("request.handled_error", {
      status: error.status,
      message: error.message
    });
    return error.getResponse();
  }
  logger?.error("request.unhandled_error", {
    message: error instanceof Error ? error.message : String(error),
    stack: error instanceof Error ? error.stack : undefined
  });
  return c.json({ message: "Internal error" }, 500);
});

export default app;<|MERGE_RESOLUTION|>--- conflicted
+++ resolved
@@ -8,11 +8,8 @@
 import { usageRoute } from "./routes/usage";
 import { flagsRoute } from "./routes/flags";
 import { telemetryRoute } from "./routes/telemetry";
-<<<<<<< HEAD
 import { createWorkerConfig, type AppEnv, type WorkerRuntimeConfig } from "./config";
-=======
-import { createWorkerConfig, type AppEnv } from "./config";
->>>>>>> 73c508ab
+
 
 const app = new Hono<AppEnv>();
 
